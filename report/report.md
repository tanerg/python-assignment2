--- conflicted
+++ resolved
@@ -103,27 +103,40 @@
 
 Most difficult was to make color scale change correctly when user selects different metrics.
 
-<<<<<<< HEAD
 ## Challenges and Solutions
-=======
-- **Population Data**:
-  - Mapped population data to municipalities using standardized codes.
-  - Adjusted for municipality mergers using a mapping of outdated to current codes.
-  - Special handling was applied for *Haaren*, which was dissolved and split into four existing municipalities. Its population was evenly distributed among Boxtel, Oisterwijk, Tilburg, and Vught.
->>>>>>> 6368a543
 
 Main problems we had:
 
 1. **Data problems**:
    Municipality changes were very difficult. We need to find which municipalities where merged or split.
 
-<<<<<<< HEAD
 2. **Visualization problems**:
    - Month order was wrong (alphabetical not chronological)
    - Legend for years was not always in right position
    - When showing many metrics, layout was confusing
    - Too many municipalities make chart unreadable
-=======
+
+3. **Code organization**:
+   We tried many different ways to organize code before we found good structure.
+
+## Key Learnings
+
+1. **Pandas techniques**:
+   - pd.Categorical with ordering is important for correct sorting
+   - melt() function is needed for changing data shape for visualization
+
+- **Population Data**:
+  - Mapped population data to municipalities using standardized codes.
+  - Adjusted for municipality mergers using a mapping of outdated to current codes.
+  - Special handling was applied for *Haaren*, which was dissolved and split into four existing municipalities. Its population was evenly distributed among Boxtel, Oisterwijk, Tilburg, and Vught.
+
+3. **Code structure**:
+   - Separating data code from visualization code is better
+   - Using consistent patterns makes maintenance easier
+   - Modular design helps when adding new features
+
+## Conclusion
+
 ### 4. Interactive Visualization Dashboard
 Developed using Python libraries:
 - **Pandas**: Data handling and analysis.
@@ -132,30 +145,15 @@
 - **GeoPandas**: Geospatial data manipulation and integration with shapefiles and GeoJSON.
 - **Folium**: Interactive choropleth maps and geographical visualizations.
 - **Branca**: Custom color maps and legends for Folium.
->>>>>>> 6368a543
 
-3. **Code organization**:
-   We tried many different ways to organize code before we found good structure.
+If we had more time, we would:
+- Add analysis of trends to show important changes
+- Make map more interactive
+- Add more information about population
+- Add feature to compare different regions
 
-## Key Learnings
+Overall, assignment gave us good experience with pandas, visualization libraries and Python project structure.
 
-<<<<<<< HEAD
-1. **Pandas techniques**:
-   - pd.Categorical with ordering is important for correct sorting
-   - melt() function is needed for changing data shape for visualization
-
-2. **Visualization techniques**:
-   - Same colors for same metrics help user understand
-   - Vertical lines between groups make chart easier to read
-   - For municipalities, showing only important ones is better than showing all
-
-3. **Code structure**:
-   - Separating data code from visualization code is better
-   - Using consistent patterns makes maintenance easier
-   - Modular design helps when adding new features
-
-## Conclusion
-=======
 We developed an interactive choropleth map using `folium` and `ipywidgets` that allows users to explore COVID-19 statistics across the Netherlands. The map visualizes the data on three geographical levels — municipality, province, and national — and supports both monthly and yearly aggregations.
 
 Users can select:
@@ -169,19 +167,10 @@
   - And their incidence rates per 100,000 inhabitants.
 
 The visualization is based on pre-aggregated GeoJSON files to ensure performance. This interactive tool enables a clear and intuitive exploration of temporal and regional trends in the pandemic's impact.
->>>>>>> 6368a543
 
-This project taught us much about data problems and visualization in Python. We are satisfied with dashboard that shows COVID patterns in different regions and times.
 
-If we had more time, we would:
-- Add analysis of trends to show important changes
-- Make map more interactive
-- Add more information about population
-- Add feature to compare different regions
+## Challenges and Resolutions
 
-<<<<<<< HEAD
-Overall, assignment gave us good experience with pandas, visualization libraries and Python project structure.
-=======
 One of the key challenges in this project was aligning and cleaning multiple datasets with differing structures and standards. For instance, the COVID-19 case and hospital admission datasets didn’t fully align in terms of municipality codes — particularly due to municipal mergers between 2020 and 2023. We resolved this by updating outdated municipality codes, aggregating their data into new entities, and applying manual corrections where necessary (e.g., evenly distributing Haaren’s population and case data across its successor municipalities).
 
 From a functional standpoint, the core deliverable was an interactive bar chart dashboard, allowing users to explore trends in reported cases, hospital admissions, and deaths across municipalities and provinces, either monthly or yearly. A major challenge here was ensuring clean and consistent aggregation across different temporal and geographic levels.
@@ -198,5 +187,4 @@
 
 Working on this project required tackling several challenges, such as handling municipality mergers, aligning disparate datasets, and cleaning up dummy values. We believe the result is robust and user-friendly, and we’re pleased with how the visualizations add interpretability to the raw numbers.
 
-If we had more time, we could have implemented other features like outlier detection and interpretation, aimed at identifying municipalities or time periods with unusually high or low statistics. These outliers might reflect real-world variation due to factors like vaccination rates, population density, or socio-economic status — and could serve as a starting point for deeper epidemiological insight. Another possible extension would be to make color scales on the maps consistent across time, improving visual comparability.
->>>>>>> 6368a543
+If we had more time, we could have implemented other features like outlier detection and interpretation, aimed at identifying municipalities or time periods with unusually high or low statistics. These outliers might reflect real-world variation due to factors like vaccination rates, population density, or socio-economic status — and could serve as a starting point for deeper epidemiological insight. Another possible extension would be to make color scales on the maps consistent across time, improving visual comparability.